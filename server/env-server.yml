name: prosepaint
channels:
  - conda-forge
  - anaconda
  - pytorch
  - defaults
dependencies:
  - cudatoolkit=11.0.221
  - pytorch=1.7.1
  - torchvision=0.8.2
  - imageio=2.9.0
  - python=3.7.9
  - pip=21.0.1
  - pip:
    - fastapi==0.68.1
    - aiofiles==0.7.0
    - uvicorn[standard]==0.15.0
    - loguru==0.5.3
<<<<<<< HEAD
    - geniverse==0.0.7
=======
    - geniverse==0.0.6
    # following required by geniverse
    - matplotlib
    - flax
    - jaxlib
    - jax
>>>>>>> 077f24db
<|MERGE_RESOLUTION|>--- conflicted
+++ resolved
@@ -16,13 +16,4 @@
     - aiofiles==0.7.0
     - uvicorn[standard]==0.15.0
     - loguru==0.5.3
-<<<<<<< HEAD
-    - geniverse==0.0.7
-=======
-    - geniverse==0.0.6
-    # following required by geniverse
-    - matplotlib
-    - flax
-    - jaxlib
-    - jax
->>>>>>> 077f24db
+    - geniverse==0.0.7
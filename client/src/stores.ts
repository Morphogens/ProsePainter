import { writable,readable, derived, get } from 'svelte/store'
import { socket, messageServer } from "@/lib/socket";
import startBackgroundUrl from './assets/startImage0.jpeg'
import { loadImage, imgTob64 } from './utils';
import { canvasBase64 } from './drawing/stores'

export const isOptimizing = writable(false)
export const lastOptimizationResult = writable(new Image(512, 512))
export const prompt = writable('a dog')
export const learningRate = writable(0.5)
loadImage(startBackgroundUrl).then(img => lastOptimizationResult.set(img))

interface StartGenerationData {
    prompt: string
    imageBase64: string
    learningRate: number
    backgroundImg: string
}

export function startGeneration() {
    const data: StartGenerationData = {
        prompt: get(prompt),
        imageBase64: get(canvasBase64),
<<<<<<< HEAD
=======
        learningRate: get(learningRate),
>>>>>>> d28c7b47
        backgroundImg: imgTob64(get(lastOptimizationResult)),
    }
    if (data.prompt == '') {
        return console.warn('Need a promp to optimize.')
    } 
    messageServer('start-generation', data)
    isOptimizing.set(true)
}

export function stopGeneration(){
    messageServer("stop-generation", {})
    isOptimizing.set(false)
}

socket.addEventListener("message", (e) => {
    console.log("MESSAGE RECEIVED!")
    const message = JSON.parse(e.data)
    if (message.image) {
        console.log("IMAGE RECEIVED!")
        const newImage = new Image()
        newImage.src = "data:text/plain;base64," + message.image
        lastOptimizationResult.set(newImage)
    } else {
        console.log("NO IMAGE RECEIVED!")
    }
});<|MERGE_RESOLUTION|>--- conflicted
+++ resolved
@@ -21,10 +21,7 @@
     const data: StartGenerationData = {
         prompt: get(prompt),
         imageBase64: get(canvasBase64),
-<<<<<<< HEAD
-=======
         learningRate: get(learningRate),
->>>>>>> d28c7b47
         backgroundImg: imgTob64(get(lastOptimizationResult)),
     }
     if (data.prompt == '') {

--- conflicted
+++ resolved
@@ -1,10 +1,6 @@
 <script lang="ts">
     import DrawCanvas from "@/drawing/DrawCanvas.svelte";
-<<<<<<< HEAD
-    import { learningRate, prompt, mode, canvasSize, stylePrompt, numRecSteps } from "@/stores";
-=======
     import { mode } from "@/stores";
->>>>>>> 846a4629
     import * as optEvents from "../optimizeEvents";
     import { Mode } from "../types";
     import DrawMaskOptions from "./DrawMaskOptions.svelte";
@@ -25,55 +21,11 @@
             class:selected={$mode == Mode.MaskDraw}
             on:click={(e) => ($mode = Mode.MaskDraw)}><p>Magic Draw</p></button
         >
-<<<<<<< HEAD
-            <img src="/eraser.png" alt="erase-mask" />
-        </button>
-        <br>
-
-        <button on:click={() => maskCanvas.clear()}>
-            <p>Clear Mask</p>
-        </button>
-
-        <p>Radius</p>
-        <input type="range" bind:value={maskCanvas.radius} min="1" max="96" />
-        <p>{maskCanvas.radius}</p>
-
-        <p>Softness</p>
-        <input
-            type="range"
-            bind:value={maskCanvas.softness}
-            min="0"
-            max="20"
-            step="any"
-        />
-        {maskCanvas.softness}
-
-        <p>Learning Rate</p>
-        <input
-            type="range"
-            bind:value={$learningRate}
-            min="0"
-            max="500.0"
-            step="1"
-        />
-        {$learningRate / 1000}
-        
-        <p>Reconstruction Steps</p>
-        <input
-            type="range"
-            bind:value={$numRecSteps}
-            min="0"
-            max="64"
-            step=1
-        />
-        {$numRecSteps}
-=======
     </div>
 {/if}
 <div id="optionPanel">
     <DrawMaskOptions {maskCanvas} />
     <DrawDirectOptions {mainCanvas} />
->>>>>>> 846a4629
 
     {#if $mode == Mode.Optimizing}
         <button on:click={() => optEvents.pause()}>
